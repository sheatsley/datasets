*/numpy/
<<<<<<< HEAD
cicids2018/
dgd/
mnist/
=======
cicids2018/
>>>>>>> d1ad5f51
<|MERGE_RESOLUTION|>--- conflicted
+++ resolved
@@ -1,8 +1,3 @@
 */numpy/
-<<<<<<< HEAD
 cicids2018/
-dgd/
-mnist/
-=======
-cicids2018/
->>>>>>> d1ad5f51
+mnist/