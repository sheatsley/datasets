"""
The Handler class supports flexibly preprocessing unique dataset requirements.
Author: Ryan Sheatsley
Thu May 14 2020
"""

import arff
import copy
import numpy as np
import pathlib
from utilities import encode_attributes, encode_labels, can_cast
import scale
import pickle


class Handler:
    def load(self, path, header, include, pickled):
        """
        Loads original dataset into memory.
        """
        try:
            with open(path, "rb" if pickled else "r") as f:
                if pickled:
                    dict = pickle.load(f, encoding="bytes")
                    return np.concatenate(
                        (
                            np.array(dict[b"data"])[:, include],
                            np.expand_dims(np.array(dict[b"labels"]), axis=1),
                        ),
                        axis=1,
                    )
                elif "arff" == path.split(".")[-1]:
                    return np.array(arff.load(f)["data"], dtype=np.unicode_)[:, include]
                else:
                    print("loading")
                    return np.genfromtxt(
                        f,
                        delimiter=",",
                        dtype=np.unicode_,
                        skip_header=header,
                        usecols=include,
                    )
        except OSError as e:
            print(path, e.strerror)
            return -1

    def preprocess(self, x, special=True, onehot=(), preserve=(), **kwargs):
        """
        Manipulates attributes based on arguments
        """
        print("in pre")

        # encode labels as ints (if not numerical) & convert relative indicies to absolute
        if not can_cast(
            x[:, [label if label >= 0 else label + x.shape[1] for label in preserve]]
        ):
            x = encode_labels(
                x, [label if label >= 0 else label + x.shape[1] for label in preserve]
            )

        # encode categorical attributes as one-hot vectors (must be sequential)
        if onehot:

            # save a special representation of the data with categoricals encoded as ints
            if special:
                elout = encode_labels(copy.copy(x), onehot)
                self.save(
                    [[elout.astype(np.float32)]],
                    kwargs["path"],
                    "special",
                    kwargs["test"],
                    **{"size": kwargs["size"]} if kwargs["test"] else {},
                )
            x = encode_attributes(x, onehot)
        print("past pre")
        return x.astype(np.float32)

    def normalize(self, x, scheme, preserve, **kwargs):
        """
        Scales a dataset based on the scheme
        """

        # compute features that will be normalized and convert any relative indicies to absolute
        features = tuple(
            (
                feature
                for feature in range(x.shape[1])
                if feature not in set(p if p >= 0 else p + x.shape[1] for p in preserve)
            )
        )
        try:
            print("in norm:", scheme)
            return (
                [
                    getattr(scale, s)(copy.copy(x), features, **kwargs)
                    for s in dir(scale)
                    if not s.startswith("_")
                ]
                if scheme == "all"
                else [getattr(scale, scheme)(x, features, **kwargs)]
            )
        except AttributeError as e:
            print(scheme, e.strerror)
            return -1

    def save(self, x, path, scheme, test, rename=None, **kwargs):
        """
        Saves dataset arrays as binary files with .npy format
        """

        # check what scaling functions are currently in the module
        schema = (
            [s for s in dir(scale) if not s.startswith("_")]
            if scheme == "all"
            else [scheme]
        )

        if rename is None:
            base = path[0].split("/")[0] + "/numpy/"
            datasets = [p.split("/")[-1].split(".")[0] for p in path]
            pathlib.Path(base).mkdir(parents=True, exist_ok=True)
        else:
            # parents = true will also create any missing parent directories if needed
            base = rename[0].split("/")[0] + "/numpy/"
            pathlib.Path(base).mkdir(parents=True, exist_ok=True)
            datasets = [p.split("/")[-1].split(".")[0] for p in rename]
        # save the datasets (name parsing is reliant on the existence of an extension)
        if test:
            [
                (
                    np.save(
                        (base + datasets[0] + "_" + s).lower(),
                        x[0][idy][: kwargs["size"]],
                    ),
                    np.save(
                        (base + datasets[-1] + "_" + s).lower(),
                        x[0][idy][kwargs["size"] :],
                    ),
                )
                for idy, s in enumerate(schema)
            ]
        else:
            [
                np.save((base + d + "_" + s).lower(), x[idx][idy])
                for idx, d in enumerate(datasets)
                for idy, s in enumerate(schema)
            ]
        return 0

    def prep(self, opts, save=True):
        """
        Calls handler functions to prepare a dataset
        """
        if opts["test"]:
            x = [
                self.normalize(
                    self.preprocess(
                        np.concatenate(
                            [
                                self.load(
                                    path,
                                    opts["header"],
                                    opts["include"],
                                    opts["pickled"],
                                )
                                for path in opts["path"]
                            ]
                        ),
                        **opts,
                    ),
                    **opts,
                )
            ]
        else:
            x = [
                self.normalize(
                    self.preprocess(
                        self.load(
                            path, opts["header"], opts["include"], opts["pickled"]
                        ),
                        **opts,
                    ),
                    **opts,
                )
                for path in opts["path"]
            ]
        if save:
            self.save(x, **opts)
        return x


if __name__ == "__main__":
    """
    Convert and save all available datasets
    Parameters:
    - header: whether or not a header row exists (which will be removed)
    - include: only load the following columns (affects indicies for other parameters)
    - label: index of the label
    - norm: range of features to be norm'd together for unit_norm scaling scheme
    - onehot: list of categorical features to convert to onehot vectors
    - path: path to the dataset to load
    - preserve: do not modify these indicies for any scaling schemes (ie labels)
    - scheme: feature scaling schema (definitions in scale module)
    - size: if there is a test set, size is the number of training samples
    - test: whether or not a dedicated test set exists
    """

    handler = Handler()
    opts = {
<<<<<<< HEAD
        "cicddos2019": {
            "header": True,
            "include": tuple(x for x in range(74)),
            "path": (
                "cicddos2019/original/training.csv",
                "cicddos2019/original/testing.csv",
            ),
            "pickled": False,
            "preserve": (-1,),
            "size": 48699876,
=======
        "slimkdd": {
            "header": False,
            "include": (3, 4, 5, 6, 12, 25, 26, 29, 30, 38, 39, 41),
            "onehot": (0,),
            "path": ("slimkdd/original/KDDTrain+.txt", "slimkdd/original/KDDTest+.txt"),
            "preserve": (-1,),
            "pickled": False,
>>>>>>> 5399916b
            "scheme": "all",
            "test": True,
        },
        "cifar10": {
            "header": False,
            "include": tuple(x for x in range(3072)),
            "path": (
                "cifar-10-batches-py/data_batch_1",
                "cifar-10-batches-py/data_batch_2",
                "cifar-10-batches-py/data_batch_3",
                "cifar-10-batches-py/data_batch_4",
                "cifar-10-batches-py/data_batch_5",
                "cifar-10-batches-py/test_batch",
            ),
            "pickled": True,
            "rename": ("cifar10/cifar10train", "cifar10/cifar10test"),
            "preserve": (-1,),
            "size": 50000,
            "scheme": "rescale",
            "test": True,
        },
        "phishing": {
            "header": False,
            "include": (4, 13, 24, 26, 33, 34, 38, 44, 46, 47, 48),
            "onehot": (7, 8, 9),
            "path": ("phishing/original/Phishing_Legitimate_full.arff",),
            "pickled": False,
            "preserve": (-1,),
            "scheme": "all",
            "test": False,
        },
        "dgd-4": {
            "header": True,
            "include": tuple(x for x in range(6)),
            "norm": range(4),
            "path": (
                "dgd/original/Exp_NoObst_124.csv",
                "dgd/original/Exp_Obst_124.csv",
            ),
            "pickled": False,
            "preserve": (-1, -2),
            "scheme": "all",
            "test": False,
        },
        "dgd-8": {
            "header": True,
            "include": tuple(x for x in range(10)),
            "norm": range(8),
            "path": (
                "dgd/original/FixedObstruction_e6.csv",
                "dgd/original/FixedObstruction_e7.csv",
                "dgd/original/OriginalDataset_e6.csv",
                "dgd/original/RandomObstruction_e6.csv",
                "dgd/original/RandomObstruction_e7.csv",
            ),
            "pickled": False,
            "preserve": (-1, -2),
            "scheme": "all",
            "test": False,
        },
        "drebin": {
            "header": False,
            "include": tuple(x for x in range(9)),
            "path": ("drebin/original/drebin.csv",),
            "pickled": False,
            "preserve": (-1,),
            "scheme": "all",
            "test": False,
        },
        "nslkdd": {
            "header": False,
            "include": tuple(
                x
                for x in range(43)
                if x
                not in set(
                    (
                        19,
                        42,
                    )
                )
            ),
            "onehot": (1, 2, 3),
            "path": ("nslkdd/original/KDDTrain+.txt", "nslkdd/original/KDDTest+.txt"),
            "pickled": False,
            "preserve": (-1,),
            "scheme": "all",
            "size": 125973,
            "test": True,
        },
        "slimkdd": {
            "header": False,
            "include": (4, 30, 5, 25, 26, 39, 38, 6, 29, 12, 3, 41),
            "onehot": (0,),
            "path": ("slimkdd/original/KDDTrain+.txt", "slimkdd/original/KDDTest+.txt"),
            "preserve": (-1,),
            "scheme": "all",
            "size": 125973,
            "test": True,
        },
        "unswnb15": {
            "header": True,
            "include": tuple(x for x in range(45) if x not in set((0, 44))),
            "onehot": (1, 2, 3),
            "path": (
                "unswnb15/original/UNSW_NB15_training-set.csv",
                "unswnb15/original/UNSW_NB15_testing-set.csv",
            ),
            "pickled": False,
            "preserve": (-1,),
            "scheme": "all",
            "size": 175341,
            "test": True,
        },
    }
    for dataset in opts:
        handler.prep(opts[dataset])
        print(dataset, "converted")
    raise SystemExit(0)<|MERGE_RESOLUTION|>--- conflicted
+++ resolved
@@ -207,7 +207,6 @@
 
     handler = Handler()
     opts = {
-<<<<<<< HEAD
         "cicddos2019": {
             "header": True,
             "include": tuple(x for x in range(74)),
@@ -218,15 +217,6 @@
             "pickled": False,
             "preserve": (-1,),
             "size": 48699876,
-=======
-        "slimkdd": {
-            "header": False,
-            "include": (3, 4, 5, 6, 12, 25, 26, 29, 30, 38, 39, 41),
-            "onehot": (0,),
-            "path": ("slimkdd/original/KDDTrain+.txt", "slimkdd/original/KDDTest+.txt"),
-            "preserve": (-1,),
-            "pickled": False,
->>>>>>> 5399916b
             "scheme": "all",
             "test": True,
         },
